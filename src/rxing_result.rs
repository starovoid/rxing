--- conflicted
+++ resolved
@@ -30,11 +30,7 @@
  * @author Sean Owen
  */
 #[cfg_attr(feature = "serde", derive(Serialize, Deserialize))]
-<<<<<<< HEAD
-#[derive(Clone, PartialEq, Eq)]
-=======
-#[derive(Clone, Debug)]
->>>>>>> 4e803a2b
+#[derive(Clone, Debug, PartialEq, Eq)]
 pub struct RXingResult {
     text: String,
     rawBytes: Vec<u8>,
